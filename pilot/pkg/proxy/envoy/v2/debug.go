// Copyright 2017 Istio Authors
//
// Licensed under the Apache License, Version 2.0 (the "License");
// you may not use this file except in compliance with the License.
// You may obtain a copy of the License at
//
//     http://www.apache.org/licenses/LICENSE-2.0
//
// Unless required by applicable law or agreed to in writing, software
// distributed under the License is distributed on an "AS IS" BASIS,
// WITHOUT WARRANTIES OR CONDITIONS OF ANY KIND, either express or implied.
// See the License for the specific language governing permissions and
// limitations under the License.

package v2

import (
	"encoding/json"
	"errors"
	"fmt"
	"io"
	"io/ioutil"
	"net/http"
	"sync"

	"github.com/gogo/protobuf/jsonpb"

	authn "istio.io/api/authentication/v1alpha1"
	networking "istio.io/api/networking/v1alpha3"
	"istio.io/istio/pilot/pkg/model"
	networking_core "istio.io/istio/pilot/pkg/networking/core/v1alpha3"
	authn_plugin "istio.io/istio/pilot/pkg/networking/plugin/authn"
	"istio.io/istio/pilot/pkg/serviceregistry"
	"istio.io/istio/pilot/pkg/serviceregistry/aggregate"
)

// memregistry is based on mock/discovery - it is used for testing and debugging v2.
// In future (post 1.0) it may be used for representing remote pilots.

// InitDebug initializes the debug handlers and adds a debug in-memory registry.
func (s *DiscoveryServer) InitDebug(mux *http.ServeMux, sctl *aggregate.Controller) {
	// For debugging and load testing v2 we add an memory registry.
	s.MemRegistry = NewMemServiceDiscovery(
		map[model.Hostname]*model.Service{ // mock.HelloService.Hostname: mock.HelloService,
		}, 2)

	sctl.AddRegistry(aggregate.Registry{
		ClusterID:        "v2-debug",
		Name:             serviceregistry.ServiceRegistry("memAdapter"),
		ServiceDiscovery: s.MemRegistry,
		ServiceAccounts:  s.MemRegistry,
		Controller:       s.MemRegistry.controller,
	})

	mux.HandleFunc("/ready", s.ready)

	mux.HandleFunc("/debug/edsz", s.edsz)
	mux.HandleFunc("/debug/adsz", s.adsz)
	mux.HandleFunc("/debug/cdsz", cdsz)
	mux.HandleFunc("/debug/syncz", Syncz)

	mux.HandleFunc("/debug/registryz", s.registryz)
	mux.HandleFunc("/debug/endpointz", s.endpointz)
	mux.HandleFunc("/debug/configz", s.configz)

	mux.HandleFunc("/debug/authenticationz", s.authenticationz)
	mux.HandleFunc("/debug/config_dump", s.ConfigDump)
	mux.HandleFunc("/debug/push_status", s.PushStatusHandler)
}

// NewMemServiceDiscovery builds an in-memory MemServiceDiscovery
func NewMemServiceDiscovery(services map[model.Hostname]*model.Service, versions int) *MemServiceDiscovery {
	return &MemServiceDiscovery{
		services:            services,
		versions:            versions,
		controller:          &memServiceController{},
		instancesByPortNum:  map[string][]*model.ServiceInstance{},
		instancesByPortName: map[string][]*model.ServiceInstance{},
		ip2instance:         map[string][]*model.ServiceInstance{},
	}
}

// SyncStatus is the synchronization status between Pilot and a given Envoy
type SyncStatus struct {
	ProxyID         string `json:"proxy,omitempty"`
	ProxyVersion    string `json:"proxy_version,omitempty"`
	ClusterSent     string `json:"cluster_sent,omitempty"`
	ClusterAcked    string `json:"cluster_acked,omitempty"`
	ListenerSent    string `json:"listener_sent,omitempty"`
	ListenerAcked   string `json:"listener_acked,omitempty"`
	RouteSent       string `json:"route_sent,omitempty"`
	RouteAcked      string `json:"route_acked,omitempty"`
	EndpointSent    string `json:"endpoint_sent,omitempty"`
	EndpointAcked   string `json:"endpoint_acked,omitempty"`
	EndpointPercent int    `json:"endpoint_percent,omitempty"`
}

// Syncz dumps the synchronization status of all Envoys connected to this Pilot instance
func Syncz(w http.ResponseWriter, req *http.Request) {
	adsClientsMutex.RLock()
	defer adsClientsMutex.RUnlock()
	syncz := []SyncStatus{}
	adsClientsMutex.RLock()
	for _, con := range adsClients {
		con.mu.RLock()
		if con.modelNode != nil {
			proxyVersion, _ := con.modelNode.GetProxyVersion()
			syncz = append(syncz, SyncStatus{
				ProxyID:         con.modelNode.ID,
				ProxyVersion:    proxyVersion,
				ClusterSent:     con.ClusterNonceSent,
				ClusterAcked:    con.ClusterNonceAcked,
				ListenerSent:    con.ListenerNonceSent,
				ListenerAcked:   con.ListenerNonceAcked,
				RouteSent:       con.RouteNonceSent,
				RouteAcked:      con.RouteNonceAcked,
				EndpointSent:    con.EndpointNonceSent,
				EndpointAcked:   con.EndpointNonceAcked,
				EndpointPercent: con.EndpointPercent,
			})
		}
		con.mu.RUnlock()
	}
	adsClientsMutex.RUnlock()
	out, err := json.MarshalIndent(&syncz, "", "    ")
	if err != nil {
		w.WriteHeader(http.StatusInternalServerError)
		fmt.Fprintf(w, "unable to marshal syncz information: %v", err)
		return
	}
	w.Header().Add("Content-Type", "application/json")
	w.Write(out)
	w.WriteHeader(http.StatusOK)
}

// TODO: the mock was used for test setup, has no mutex. This will also be used for
// integration and load tests, will need to add mutex as we cleanup the code.

type memServiceController struct {
	svcHandlers  []func(*model.Service, model.Event)
	instHandlers []func(*model.ServiceInstance, model.Event)
}

func (c *memServiceController) AppendServiceHandler(f func(*model.Service, model.Event)) error {
	c.svcHandlers = append(c.svcHandlers, f)
	return nil
}

func (c *memServiceController) AppendInstanceHandler(f func(*model.ServiceInstance, model.Event)) error {
	c.instHandlers = append(c.instHandlers, f)
	return nil
}

func (c *memServiceController) Run(<-chan struct{}) {}

// MemServiceDiscovery is a mock discovery interface
type MemServiceDiscovery struct {
	services map[model.Hostname]*model.Service
	// Endpoints table. Key is the fqdn of the service, ':', port
	instancesByPortNum            map[string][]*model.ServiceInstance
	instancesByPortName           map[string][]*model.ServiceInstance
	ip2instance                   map[string][]*model.ServiceInstance
	versions                      int
	WantGetProxyServiceInstances  []*model.ServiceInstance
	ServicesError                 error
	GetServiceError               error
	InstancesError                error
	GetProxyServiceInstancesError error
	controller                    model.Controller

	// Single mutex for now - it's for debug only.
	mutex sync.Mutex
}

// ClearErrors clear errors used for mocking failures during model.MemServiceDiscovery interface methods
func (sd *MemServiceDiscovery) ClearErrors() {
	sd.ServicesError = nil
	sd.GetServiceError = nil
	sd.InstancesError = nil
	sd.GetProxyServiceInstancesError = nil
}

// AddService adds an in-memory service.
func (sd *MemServiceDiscovery) AddService(name model.Hostname, svc *model.Service) {
	sd.mutex.Lock()
	sd.services[name] = svc
	sd.mutex.Unlock()
	// TODO: notify listeners
}

// AddInstance adds an in-memory instance.
func (sd *MemServiceDiscovery) AddInstance(service model.Hostname, instance *model.ServiceInstance) {
	// WIP: add enough code to allow tests and load tests to work
	sd.mutex.Lock()
	defer sd.mutex.Unlock()
	svc := sd.services[service]
	if svc == nil {
		return
	}
	instance.Service = svc
	sd.ip2instance[instance.Endpoint.Address] = []*model.ServiceInstance{instance}

	key := fmt.Sprintf("%s:%d", service, instance.Endpoint.ServicePort.Port)
	instanceList := sd.instancesByPortNum[key]
	sd.instancesByPortNum[key] = append(instanceList, instance)

	key = fmt.Sprintf("%s:%s", service, instance.Endpoint.ServicePort.Name)
	instanceList = sd.instancesByPortName[key]
	sd.instancesByPortName[key] = append(instanceList, instance)
}

// AddEndpoint adds an endpoint to a service.
func (sd *MemServiceDiscovery) AddEndpoint(service model.Hostname, servicePortName string, servicePort int, address string, port int) *model.ServiceInstance {
	instance := &model.ServiceInstance{
		Endpoint: model.NetworkEndpoint{
			Address: address,
			Port:    port,
			ServicePort: &model.Port{
				Name:     servicePortName,
				Port:     servicePort,
				Protocol: model.ProtocolHTTP,
			},
		},
	}
	sd.AddInstance(service, instance)
	return instance
}

// Services implements discovery interface
// Each call to Services() should return a list of new *model.Service
func (sd *MemServiceDiscovery) Services() ([]*model.Service, error) {
	sd.mutex.Lock()
	defer sd.mutex.Unlock()
	if sd.ServicesError != nil {
		return nil, sd.ServicesError
	}
	out := make([]*model.Service, 0, len(sd.services))
	for _, service := range sd.services {
		// Make a new service out of the existing one
		newSvc := *service
		out = append(out, &newSvc)
	}
	return out, sd.ServicesError
}

// GetService implements discovery interface
// Each call to GetService() should return a new *model.Service
func (sd *MemServiceDiscovery) GetService(hostname model.Hostname) (*model.Service, error) {
	sd.mutex.Lock()
	defer sd.mutex.Unlock()
	if sd.GetServiceError != nil {
		return nil, sd.GetServiceError
	}
	val := sd.services[hostname]
	if val == nil {
		return nil, errors.New("missing service")
	}
	// Make a new service out of the existing one
	newSvc := *val
	return &newSvc, sd.GetServiceError
}

<<<<<<< HEAD
// GetServiceAttributes implements discovery interface.
func (sd *MemServiceDiscovery) GetServiceAttributes(hostname model.Hostname) (*model.ServiceAttributes, error) {
	return &model.ServiceAttributes{
		Name:      string(hostname),
		Namespace: model.IstioDefaultConfigNamespace}, nil
}

=======
>>>>>>> 3f88b1d3
// Instances filters the service instances by labels. This assumes single port, as is
// used by EDS/ADS.
func (sd *MemServiceDiscovery) Instances(hostname model.Hostname, ports []string,
	labels model.LabelsCollection) ([]*model.ServiceInstance, error) {
	sd.mutex.Lock()
	defer sd.mutex.Unlock()
	if sd.InstancesError != nil {
		return nil, sd.InstancesError
	}
	if len(ports) != 1 {
		adsLog.Warna("Unexpected ports ", ports)
		return nil, nil
	}
	key := string(hostname) + ":" + ports[0]
	instances, ok := sd.instancesByPortName[key]
	if !ok {
		return nil, nil
	}
	return instances, nil
}

// InstancesByPort filters the service instances by labels. This assumes single port, as is
// used by EDS/ADS.
func (sd *MemServiceDiscovery) InstancesByPort(hostname model.Hostname, port int,
	labels model.LabelsCollection) ([]*model.ServiceInstance, error) {
	sd.mutex.Lock()
	defer sd.mutex.Unlock()
	if sd.InstancesError != nil {
		return nil, sd.InstancesError
	}
	key := fmt.Sprintf("%s:%d", string(hostname), port)
	instances, ok := sd.instancesByPortNum[key]
	if !ok {
		return nil, nil
	}
	return instances, nil
}

// GetProxyServiceInstances returns service instances associated with a node, resulting in
// 'in' services.
func (sd *MemServiceDiscovery) GetProxyServiceInstances(node *model.Proxy) ([]*model.ServiceInstance, error) {
	sd.mutex.Lock()
	defer sd.mutex.Unlock()
	if sd.GetProxyServiceInstancesError != nil {
		return nil, sd.GetProxyServiceInstancesError
	}
	if sd.WantGetProxyServiceInstances != nil {
		return sd.WantGetProxyServiceInstances, nil
	}
	out := make([]*model.ServiceInstance, 0)
	si, found := sd.ip2instance[node.IPAddress]
	if found {
		out = append(out, si...)
	}
	return out, sd.GetProxyServiceInstancesError
}

// ManagementPorts implements discovery interface
func (sd *MemServiceDiscovery) ManagementPorts(addr string) model.PortList {
	sd.mutex.Lock()
	defer sd.mutex.Unlock()
	return model.PortList{{
		Name:     "http",
		Port:     3333,
		Protocol: model.ProtocolHTTP,
	}, {
		Name:     "custom",
		Port:     9999,
		Protocol: model.ProtocolTCP,
	}}
}

// WorkloadHealthCheckInfo implements discovery interface
func (sd *MemServiceDiscovery) WorkloadHealthCheckInfo(addr string) model.ProbeList {
	return nil
}

// GetIstioServiceAccounts gets the Istio service accounts for a service hostname.
func (sd *MemServiceDiscovery) GetIstioServiceAccounts(hostname model.Hostname, ports []string) []string {
	sd.mutex.Lock()
	defer sd.mutex.Unlock()
	if hostname == "world.default.svc.cluster.local" {
		return []string{
			"spiffe://cluster.local/ns/default/sa/serviceaccount1",
			"spiffe://cluster.local/ns/default/sa/serviceaccount2",
		}
	}
	return make([]string, 0)
}

// registryz providees debug support for registry - adding and listing model items.
// Can be combined with the push debug interface to reproduce changes.
func (s *DiscoveryServer) registryz(w http.ResponseWriter, req *http.Request) {
	_ = req.ParseForm()
	w.Header().Add("Content-Type", "application/json")
	svcName := req.Form.Get("svc")
	if svcName != "" {
		data, err := ioutil.ReadAll(req.Body)
		if err != nil {
			return
		}
		svc := &model.Service{}
		err = json.Unmarshal(data, svc)
		if err != nil {
			return
		}
		s.MemRegistry.AddService(model.Hostname(svcName), svc)
	}

	all, err := s.env.ServiceDiscovery.Services()
	if err != nil {
		return
	}
	fmt.Fprintln(w, "[")
	for _, svc := range all {
		b, err := json.MarshalIndent(svc, "", "  ")
		if err != nil {
			return
		}
		_, _ = w.Write(b)
		fmt.Fprintln(w, ",")
	}
	fmt.Fprintln(w, "{}]")
}

// Endpoint debugging
func (s *DiscoveryServer) endpointz(w http.ResponseWriter, req *http.Request) {
	_ = req.ParseForm()
	w.Header().Add("Content-Type", "application/json")
	svcName := req.Form.Get("svc")
	if svcName != "" {
		data, err := ioutil.ReadAll(req.Body)
		if err != nil {
			return
		}
		svc := &model.ServiceInstance{}
		err = json.Unmarshal(data, svc)
		if err != nil {
			return
		}
		s.MemRegistry.AddInstance(model.Hostname(svcName), svc)
	}
	brief := req.Form.Get("brief")
	if brief != "" {
		svc, _ := s.env.ServiceDiscovery.Services()
		for _, ss := range svc {
			for _, p := range ss.Ports {
				all, err := s.env.ServiceDiscovery.InstancesByPort(ss.Hostname, p.Port, nil)
				if err != nil {
					return
				}
				for _, svc := range all {
					fmt.Fprintf(w, "%s:%s %v %s:%d %v %s\n", ss.Hostname,
						p.Name, svc.Endpoint.Family, svc.Endpoint.Address, svc.Endpoint.Port, svc.Labels,
						svc.ServiceAccount)
				}
			}
		}
		return
	}

	svc, _ := s.env.ServiceDiscovery.Services()
	fmt.Fprint(w, "[\n")
	for _, ss := range svc {
		for _, p := range ss.Ports {
			all, err := s.env.ServiceDiscovery.InstancesByPort(ss.Hostname, p.Port, nil)
			if err != nil {
				return
			}
			fmt.Fprintf(w, "\n{\"svc\": \"%s:%s\", \"ep\": [\n", ss.Hostname, p.Name)
			for _, svc := range all {
				b, err := json.MarshalIndent(svc, "  ", "  ")
				if err != nil {
					return
				}
				_, _ = w.Write(b)
				fmt.Fprint(w, ",\n")
			}
			fmt.Fprint(w, "\n{}]},")
		}
	}
	fmt.Fprint(w, "\n{}]\n")
}

// Config debugging.
func (s *DiscoveryServer) configz(w http.ResponseWriter, req *http.Request) {
	w.Header().Add("Content-Type", "application/json")
	fmt.Fprintf(w, "\n[\n")
	for _, typ := range s.env.IstioConfigStore.ConfigDescriptor() {
		cfg, _ := s.env.IstioConfigStore.List(typ.Type, "")
		for _, c := range cfg {
			b, err := json.MarshalIndent(c, "  ", "  ")
			if err != nil {
				return
			}
			_, _ = w.Write(b)
			fmt.Fprint(w, ",\n")
		}
	}
	fmt.Fprint(w, "\n{}]")
}

// Returns whether the given destination rule use (Istio) mutual TLS setting for given port.
// TODO: check subsets possibly conflicts between subsets.
func isMTlsOn(rule *networking.DestinationRule, port *model.Port) bool {
	if rule.TrafficPolicy == nil {
		return false
	}
	_, _, _, tls := networking_core.SelectTrafficPolicyComponents(rule.TrafficPolicy, port)

	return tls != nil && tls.Mode == networking.TLSSettings_ISTIO_MUTUAL
}

// AuthenticationDebug holds debug information for service authentication policy.
type AuthenticationDebug struct {
	Host                     string `json:"host"`
	Port                     int    `json:"port"`
	AuthenticationPolicyName string `json:"authentication_policy_name"`
	DestinationRuleName      string `json:"destination_rule_name"`
	ServerProtocol           string `json:"server_protocol"`
	ClientProtocol           string `json:"client_protocol"`
	TLSConflictStatus        string `json:"TLS_conflict_status"`
}

func configName(config *model.Config) string {
	if config != nil {
		return fmt.Sprintf("%s/%s", config.Name, config.Namespace)
	}
	return "-"
}

func mTLSModeToString(useTLS bool) string {
	if useTLS {
		return "mTLS"
	}
	return "HTTP"
}

// Authentication debugging
// This handler lists what authentication policy and destination rules is used for a service, and
// whether or not they have TLS setting conflicts (i.e authentication policy use mutual TLS, but
// destination rule doesn't use ISTIO_MUTUAL TLS mode). If service is not provided, (via request
// paramerter `svc`), it lists result for all services.
func (s *DiscoveryServer) authenticationz(w http.ResponseWriter, req *http.Request) {
	_ = req.ParseForm()
	w.Header().Add("Content-Type", "application/json")
	// This should be svc. However, use proxyID param for now so it can be used with
	// `pilot-discovery debug` command
	interestedSvc := req.Form.Get("proxyID")

	fmt.Fprintf(w, "\n[\n")
	svc, _ := s.env.ServiceDiscovery.Services()
	for _, ss := range svc {
		if interestedSvc != "" && interestedSvc != string(ss.Hostname) {
			continue
		}
		for _, p := range ss.Ports {
			info := AuthenticationDebug{
				Host: string(ss.Hostname),
				Port: p.Port,
			}
			authnConfig := s.env.IstioConfigStore.AuthenticationPolicyByDestination(ss, p)
			info.AuthenticationPolicyName = configName(authnConfig)
			if authnConfig != nil {
				policy := authnConfig.Spec.(*authn.Policy)
				serverSideTLS, _ := authn_plugin.RequireTLS(policy, model.Sidecar)
				info.ServerProtocol = mTLSModeToString(serverSideTLS)
			} else {
				info.ServerProtocol = mTLSModeToString(false)
			}

			destConfig := s.env.PushContext.DestinationRule(ss.Hostname)
			info.DestinationRuleName = configName(destConfig)
			if destConfig != nil {
				rule := destConfig.Spec.(*networking.DestinationRule)
				info.ClientProtocol = mTLSModeToString(isMTlsOn(rule, p))
			} else {
				info.ClientProtocol = mTLSModeToString(false)
			}

			if info.ClientProtocol != info.ServerProtocol {
				info.TLSConflictStatus = "CONFLICT"
			} else {
				info.TLSConflictStatus = "OK"
			}
			if b, err := json.MarshalIndent(info, "  ", "  "); err == nil {
				_, _ = w.Write(b)
			}
			fmt.Fprintf(w, ",\n")
		}
	}
	fmt.Fprint(w, "\n{}]")
}

// adsz implements a status and debug interface for ADS.
// It is mapped to /debug/adsz
func (s *DiscoveryServer) adsz(w http.ResponseWriter, req *http.Request) {
	_ = req.ParseForm()
	w.Header().Add("Content-Type", "application/json")
	if req.Form.Get("push") != "" {
		AdsPushAll(s)
		fmt.Fprintf(w, "Pushed to %d servers", len(adsClients))
		return
	}
	writeAllADS(w)
}

// ConfigDump returns information in the form of the Envoy admin API config dump for the specified proxy
// The dump will only contain dynamic listeners/clusters/routes and can be used to compare what an Envoy instance
// should look like according to Pilot vs what it currently does look like.
func (s *DiscoveryServer) ConfigDump(w http.ResponseWriter, req *http.Request) {
	if proxyID := req.URL.Query().Get("proxyID"); proxyID != "" {
		adsClientsMutex.RLock()
		defer adsClientsMutex.RUnlock()
		connections, ok := adsSidecarIDConnectionsMap[proxyID]
		if !ok {
			w.WriteHeader(http.StatusNotFound)
			w.Write([]byte("Proxy not connected to this Pilot instance"))
			return
		}

		jsonm := &jsonpb.Marshaler{Indent: "    "}
		mostRecent := ""
		for key := range connections {
			if mostRecent == "" || key > mostRecent {
				mostRecent = key
			}
		}
		dump, err := s.configDump(connections[mostRecent])
		if err != nil {
			w.WriteHeader(http.StatusInternalServerError)
			w.Write([]byte(err.Error()))
			return
		}
		if err := jsonm.Marshal(w, dump); err != nil {
			w.WriteHeader(http.StatusInternalServerError)
			w.Write([]byte(err.Error()))
			return
		}
		w.WriteHeader(http.StatusOK)
		return
	}
	w.WriteHeader(http.StatusBadRequest)
	w.Write([]byte("You must provide a proxyID in the query string"))
}

// PushStatusHandler dumps the last PushContext
func (s *DiscoveryServer) PushStatusHandler(w http.ResponseWriter, req *http.Request) {
	if model.LastPushStatus == nil {
		return
	}
	out, err := model.LastPushStatus.JSON()
	if err != nil {
		w.WriteHeader(http.StatusInternalServerError)
		fmt.Fprintf(w, "unable to marshal push information: %v", err)
		return
	}
	w.Header().Add("Content-Type", "application/json")
	w.Write(out)
	w.WriteHeader(http.StatusOK)
}

func writeAllADS(w io.Writer) {
	adsClientsMutex.RLock()
	defer adsClientsMutex.RUnlock()

	// Dirty json generation - because standard json is dirty (struct madness)
	// Unfortunately we must use the jsonbp to encode part of the json - I'm sure there are
	// better ways, but this is mainly for debugging.
	fmt.Fprint(w, "[\n")
	comma := false
	for _, c := range adsClients {
		if comma {
			fmt.Fprint(w, ",\n")
		} else {
			comma = true
		}
		fmt.Fprintf(w, "\n\n  {\"node\": \"%s\",\n \"addr\": \"%s\",\n \"connect\": \"%v\",\n \"listeners\":[\n", c.ConID, c.PeerAddr, c.Connect)
		printListeners(w, c)
		fmt.Fprint(w, "],\n")
		fmt.Fprintf(w, "\"RDSRoutes\":[\n")
		printRoutes(w, c)
		fmt.Fprint(w, "],\n")
		fmt.Fprintf(w, "\"clusters\":[\n")
		printClusters(w, c)
		fmt.Fprint(w, "]}\n")
	}
	fmt.Fprint(w, "]\n")
}

func (s *DiscoveryServer) ready(w http.ResponseWriter, req *http.Request) {
	if s.ConfigController != nil {
		if !s.ConfigController.HasSynced() {
			w.WriteHeader(503)
		}
	}
	w.WriteHeader(200)
}

// edsz implements a status and debug interface for EDS.
// It is mapped to /debug/edsz on the monitor port (9093).
func (s *DiscoveryServer) edsz(w http.ResponseWriter, req *http.Request) {
	_ = req.ParseForm()
	w.Header().Add("Content-Type", "application/json")

	if req.Form.Get("push") != "" {
		AdsPushAll(s)
	}

	edsClusterMutex.Lock()
	comma := false
	if len(edsClusters) > 0 {
		fmt.Fprintln(w, "[")
		for _, eds := range edsClusters {
			if comma {
				fmt.Fprint(w, ",\n")
			} else {
				comma = true
			}
			jsonm := &jsonpb.Marshaler{Indent: "  "}
			dbgString, _ := jsonm.MarshalToString(eds.LoadAssignment)
			if _, err := w.Write([]byte(dbgString)); err != nil {
				return
			}
		}
		fmt.Fprintln(w, "]")
	} else {
		w.WriteHeader(404)
	}
	edsClusterMutex.Unlock()
}

// cdsz implements a status and debug interface for CDS.
// It is mapped to /debug/cdsz
func cdsz(w http.ResponseWriter, req *http.Request) {
	_ = req.ParseForm()
	w.Header().Add("Content-Type", "application/json")

	adsClientsMutex.RLock()

	fmt.Fprint(w, "[\n")
	comma := false
	for _, c := range adsClients {
		if comma {
			fmt.Fprint(w, ",\n")
		} else {
			comma = true
		}
		fmt.Fprintf(w, "\n\n  {\"node\": \"%s\", \"addr\": \"%s\", \"connect\": \"%v\",\"Clusters\":[\n", c.ConID, c.PeerAddr, c.Connect)
		printClusters(w, c)
		fmt.Fprint(w, "]}\n")
	}
	fmt.Fprint(w, "]\n")

	adsClientsMutex.RUnlock()
}

func printListeners(w io.Writer, c *XdsConnection) {
	comma := false
	for _, ls := range c.LDSListeners {
		if ls == nil {
			adsLog.Errorf("INVALID LISTENER NIL")
			continue
		}
		if comma {
			fmt.Fprint(w, ",\n")
		} else {
			comma = true
		}
		jsonm := &jsonpb.Marshaler{Indent: "  "}
		dbgString, _ := jsonm.MarshalToString(ls)
		if _, err := w.Write([]byte(dbgString)); err != nil {
			return
		}
	}
}

func printClusters(w io.Writer, c *XdsConnection) {
	comma := false
	for _, cl := range c.CDSClusters {
		if cl == nil {
			adsLog.Errorf("INVALID Cluster NIL")
			continue
		}
		if comma {
			fmt.Fprint(w, ",\n")
		} else {
			comma = true
		}
		jsonm := &jsonpb.Marshaler{Indent: "  "}
		dbgString, _ := jsonm.MarshalToString(cl)
		if _, err := w.Write([]byte(dbgString)); err != nil {
			return
		}
	}
}

func printRoutes(w io.Writer, c *XdsConnection) {
	comma := false
	for _, rt := range c.RouteConfigs {
		if rt == nil {
			adsLog.Errorf("INVALID ROUTE CONFIG NIL")
			continue
		}
		if comma {
			fmt.Fprint(w, ",\n")
		} else {
			comma = true
		}
		jsonm := &jsonpb.Marshaler{Indent: "  "}
		dbgString, _ := jsonm.MarshalToString(rt)
		if _, err := w.Write([]byte(dbgString)); err != nil {
			return
		}
	}
}<|MERGE_RESOLUTION|>--- conflicted
+++ resolved
@@ -260,16 +260,6 @@
 	return &newSvc, sd.GetServiceError
 }
 
-<<<<<<< HEAD
-// GetServiceAttributes implements discovery interface.
-func (sd *MemServiceDiscovery) GetServiceAttributes(hostname model.Hostname) (*model.ServiceAttributes, error) {
-	return &model.ServiceAttributes{
-		Name:      string(hostname),
-		Namespace: model.IstioDefaultConfigNamespace}, nil
-}
-
-=======
->>>>>>> 3f88b1d3
 // Instances filters the service instances by labels. This assumes single port, as is
 // used by EDS/ADS.
 func (sd *MemServiceDiscovery) Instances(hostname model.Hostname, ports []string,
