// Copyright 2017 Istio Authors
//
// Licensed under the Apache License, Version 2.0 (the "License");
// you may not use this file except in compliance with the License.
// You may obtain a copy of the License at
//
//     http://www.apache.org/licenses/LICENSE-2.0
//
// Unless required by applicable law or agreed to in writing, software
// distributed under the License is distributed on an "AS IS" BASIS,
// WITHOUT WARRANTIES OR CONDITIONS OF ANY KIND, either express or implied.
// See the License for the specific language governing permissions and
// limitations under the License.

package v1alpha3

import (
	"encoding/json"
	"fmt"
	"reflect"
	"sort"
	"strings"
	"time"

	xdsapi "github.com/envoyproxy/go-control-plane/envoy/api/v2"
	"github.com/envoyproxy/go-control-plane/envoy/api/v2/auth"
	"github.com/envoyproxy/go-control-plane/envoy/api/v2/core"
	"github.com/envoyproxy/go-control-plane/envoy/api/v2/listener"
	fileaccesslog "github.com/envoyproxy/go-control-plane/envoy/config/accesslog/v2"
	accesslog "github.com/envoyproxy/go-control-plane/envoy/config/filter/accesslog/v2"
	http_conn "github.com/envoyproxy/go-control-plane/envoy/config/filter/network/http_connection_manager/v2"
	tcp_proxy "github.com/envoyproxy/go-control-plane/envoy/config/filter/network/tcp_proxy/v2"
	envoy_type "github.com/envoyproxy/go-control-plane/envoy/type"
	xdsutil "github.com/envoyproxy/go-control-plane/pkg/util"
	google_protobuf "github.com/gogo/protobuf/types"
	"github.com/prometheus/client_golang/prometheus"

	meshconfig "istio.io/api/mesh/v1alpha1"
	networking "istio.io/api/networking/v1alpha3"
	"istio.io/istio/pilot/pkg/model"
	"istio.io/istio/pilot/pkg/networking/plugin"
	"istio.io/istio/pilot/pkg/networking/util"
	"istio.io/istio/pkg/features/pilot"
	"istio.io/istio/pkg/log"
	"istio.io/istio/pkg/proto"
)

const (
	envoyListenerTLSInspector = "envoy.listener.tls_inspector"

	// RDSHttpProxy is the special name for HTTP PROXY route
	RDSHttpProxy = "http_proxy"

	// VirtualListenerName is the name for traffic capture listener
	VirtualListenerName = "virtual"

	// WildcardAddress binds to all IP addresses
	WildcardAddress = "0.0.0.0"

	// LocalhostAddress for local binding
	LocalhostAddress = "127.0.0.1"

	// EnvoyTextLogFormat format for envoy text based access logs
	EnvoyTextLogFormat = "[%START_TIME%] \"%REQ(:METHOD)% %REQ(X-ENVOY-ORIGINAL-PATH?:PATH)% " +
		"%PROTOCOL%\" %RESPONSE_CODE% %RESPONSE_FLAGS% \"%DYNAMIC_METADATA(istio.mixer:status)%\" %BYTES_RECEIVED% %BYTES_SENT% " +
		"%DURATION% %RESP(X-ENVOY-UPSTREAM-SERVICE-TIME)% \"%REQ(X-FORWARDED-FOR)%\" " +
		"\"%REQ(USER-AGENT)%\" \"%REQ(X-REQUEST-ID)%\" \"%REQ(:AUTHORITY)%\" \"%UPSTREAM_HOST%\" " +
		"%UPSTREAM_CLUSTER% %UPSTREAM_LOCAL_ADDRESS% %DOWNSTREAM_LOCAL_ADDRESS% " +
		"%DOWNSTREAM_REMOTE_ADDRESS% %REQUESTED_SERVER_NAME%\n"

	// EnvoyServerName for istio's envoy
	EnvoyServerName = "istio-envoy"
)

var (
	// EnvoyJSONLogFormat map of values for envoy json based access logs
	EnvoyJSONLogFormat = &google_protobuf.Struct{
		Fields: map[string]*google_protobuf.Value{
			"start_time":                &google_protobuf.Value{Kind: &google_protobuf.Value_StringValue{StringValue: "%START_TIME%"}},
			"method":                    &google_protobuf.Value{Kind: &google_protobuf.Value_StringValue{StringValue: "%REQ(:METHOD)%"}},
			"path":                      &google_protobuf.Value{Kind: &google_protobuf.Value_StringValue{StringValue: "%REQ(X-ENVOY-ORIGINAL-PATH?:PATH)%"}},
			"protocol":                  &google_protobuf.Value{Kind: &google_protobuf.Value_StringValue{StringValue: "%PROTOCOL%"}},
			"response_code":             &google_protobuf.Value{Kind: &google_protobuf.Value_StringValue{StringValue: "%RESPONSE_CODE%"}},
			"response_flags":            &google_protobuf.Value{Kind: &google_protobuf.Value_StringValue{StringValue: "%RESPONSE_FLAGS%"}},
			"bytes_received":            &google_protobuf.Value{Kind: &google_protobuf.Value_StringValue{StringValue: "%BYTES_RECEIVED%"}},
			"bytes_sent":                &google_protobuf.Value{Kind: &google_protobuf.Value_StringValue{StringValue: "%BYTES_SENT%"}},
			"duration":                  &google_protobuf.Value{Kind: &google_protobuf.Value_StringValue{StringValue: "%DURATION%"}},
			"upstream_service_time":     &google_protobuf.Value{Kind: &google_protobuf.Value_StringValue{StringValue: "%RESP(X-ENVOY-UPSTREAM-SERVICE-TIME)%"}},
			"x_forwarded_for":           &google_protobuf.Value{Kind: &google_protobuf.Value_StringValue{StringValue: "%REQ(X-FORWARDED-FOR)%"}},
			"user_agent":                &google_protobuf.Value{Kind: &google_protobuf.Value_StringValue{StringValue: "%REQ(USER-AGENT)%"}},
			"request_id":                &google_protobuf.Value{Kind: &google_protobuf.Value_StringValue{StringValue: "%REQ(X-REQUEST-ID)%"}},
			"authority":                 &google_protobuf.Value{Kind: &google_protobuf.Value_StringValue{StringValue: "%REQ(:AUTHORITY)%"}},
			"upstream_host":             &google_protobuf.Value{Kind: &google_protobuf.Value_StringValue{StringValue: "%UPSTREAM_HOST%"}},
			"upstream_cluster":          &google_protobuf.Value{Kind: &google_protobuf.Value_StringValue{StringValue: "%UPSTREAM_CLUSTER%"}},
			"upstream_local_address":    &google_protobuf.Value{Kind: &google_protobuf.Value_StringValue{StringValue: "%UPSTREAM_LOCAL_ADDRESS%"}},
			"downstream_local_address":  &google_protobuf.Value{Kind: &google_protobuf.Value_StringValue{StringValue: "%DOWNSTREAM_LOCAL_ADDRESS%"}},
			"downstream_remote_address": &google_protobuf.Value{Kind: &google_protobuf.Value_StringValue{StringValue: "%DOWNSTREAM_REMOTE_ADDRESS%"}},
			"requested_server_name":     &google_protobuf.Value{Kind: &google_protobuf.Value_StringValue{StringValue: "%REQUESTED_SERVER_NAME%"}},
			"istio_policy_status":       &google_protobuf.Value{Kind: &google_protobuf.Value_StringValue{StringValue: "%DYNAMIC_METADATA(istio.mixer:status)%"}},
		},
	}
)

func buildAccessLog(fl *fileaccesslog.FileAccessLog, env *model.Environment) {
	switch env.Mesh.AccessLogEncoding {
	case meshconfig.MeshConfig_TEXT:
		formatString := EnvoyTextLogFormat
		if env.Mesh.AccessLogFormat != "" {
			formatString = env.Mesh.AccessLogFormat
		}
		fl.AccessLogFormat = &fileaccesslog.FileAccessLog_Format{
			Format: formatString,
		}
	case meshconfig.MeshConfig_JSON:
		var jsonLog *google_protobuf.Struct
		// TODO potential optimization to avoid recomputing the user provided format for every listener
		// mesh AccessLogFormat field could change so need a way to have a cached value that can be cleared
		// on changes
		if env.Mesh.AccessLogFormat != "" {
			jsonFields := map[string]string{}
			err := json.Unmarshal([]byte(env.Mesh.AccessLogFormat), &jsonFields)
			if err == nil {
				jsonLog = &google_protobuf.Struct{
					Fields: make(map[string]*google_protobuf.Value, len(jsonFields)),
				}
				fmt.Println(jsonFields)
				for key, value := range jsonFields {
					jsonLog.Fields[key] = &google_protobuf.Value{Kind: &google_protobuf.Value_StringValue{StringValue: value}}
				}
			} else {
				fmt.Println(env.Mesh.AccessLogFormat)
				log.Errorf("error parsing provided json log format, default log format will be used: %v", err)
			}
		}
		if jsonLog == nil {
			jsonLog = EnvoyJSONLogFormat
		}
		fl.AccessLogFormat = &fileaccesslog.FileAccessLog_JsonFormat{
			JsonFormat: jsonLog,
		}
	default:
		log.Warnf("unsupported access log format %v", env.Mesh.AccessLogEncoding)
	}
}

var (
	// TODO: gauge should be reset on refresh, not the best way to represent errors but better
	// than nothing.
	// TODO: add dimensions - namespace of rule, service, rule name
	invalidOutboundListeners = prometheus.NewGauge(prometheus.GaugeOpts{
		Name: "pilot_invalid_out_listeners",
		Help: "Number of invalid outbound listeners.",
	})
)

func init() {
	prometheus.MustRegister(invalidOutboundListeners)
}

// ListenersALPNProtocols denotes the the list of ALPN protocols that the listener
// should expose
var ListenersALPNProtocols = []string{"h2", "http/1.1"}

// BuildListeners produces a list of listeners and referenced clusters for all proxies
func (configgen *ConfigGeneratorImpl) BuildListeners(env *model.Environment, node *model.Proxy, push *model.PushContext) ([]*xdsapi.Listener, error) {
	switch node.Type {
	case model.SidecarProxy:
		return configgen.buildSidecarListeners(env, node, push)
	case model.Router, model.Ingress:
		return configgen.buildGatewayListeners(env, node, push)
	}
	return nil, nil
}

// buildSidecarListeners produces a list of listeners for sidecar proxies
func (configgen *ConfigGeneratorImpl) buildSidecarListeners(env *model.Environment, node *model.Proxy,
	push *model.PushContext) ([]*xdsapi.Listener, error) {

	mesh := env.Mesh

	proxyInstances := node.ServiceInstances
	noneMode := node.GetInterceptionMode() == model.InterceptionNone
	listeners := make([]*xdsapi.Listener, 0)

	if mesh.ProxyListenPort > 0 {
		inbound := configgen.buildSidecarInboundListeners(env, node, push, proxyInstances)
		outbound := configgen.buildSidecarOutboundListeners(env, node, push, proxyInstances)

		listeners = append(listeners, inbound...)
		listeners = append(listeners, outbound...)

		listeners = configgen.generateManagementListeners(node, noneMode, env, listeners)

		tcpProxy := &tcp_proxy.TcpProxy{
			StatPrefix:       util.BlackHoleCluster,
			ClusterSpecifier: &tcp_proxy.TcpProxy_Cluster{Cluster: util.BlackHoleCluster},
		}

		if mesh.OutboundTrafficPolicy.Mode == meshconfig.MeshConfig_OutboundTrafficPolicy_ALLOW_ANY {
			// We need a passthrough filter to fill in the filter stack for orig_dst listener
			tcpProxy = &tcp_proxy.TcpProxy{
				StatPrefix:       util.PassthroughCluster,
				ClusterSpecifier: &tcp_proxy.TcpProxy_Cluster{Cluster: util.PassthroughCluster},
			}
		}
		var transparent *google_protobuf.BoolValue
		if node.GetInterceptionMode() == model.InterceptionTproxy {
			transparent = proto.BoolTrue
		}

		filter := listener.Filter{
			Name: xdsutil.TCPProxy,
		}

		if util.IsProxyVersionGE11(node) {
			filter.ConfigType = &listener.Filter_TypedConfig{TypedConfig: util.MessageToAny(tcpProxy)}
		} else {
			filter.ConfigType = &listener.Filter_Config{Config: util.MessageToStruct(tcpProxy)}
		}

		// add an extra listener that binds to the port that is the recipient of the iptables redirect
		listeners = append(listeners, &xdsapi.Listener{
			Name:           VirtualListenerName,
			Address:        util.BuildAddress(WildcardAddress, uint32(mesh.ProxyListenPort)),
			Transparent:    transparent,
			UseOriginalDst: proto.BoolTrue,
			FilterChains: []listener.FilterChain{
				{
					Filters: []listener.Filter{filter},
				},
			},
		})
	}

	httpProxyPort := mesh.ProxyHttpPort
	if httpProxyPort == 0 && noneMode { // make sure http proxy is enabled for 'none' interception.
		httpProxyPort = int32(pilot.DefaultPortHTTPProxy)
	}
	// enable HTTP PROXY port if necessary; this will add an RDS route for this port
	if httpProxyPort > 0 {
		useRemoteAddress := false
		traceOperation := http_conn.EGRESS
		listenAddress := LocalhostAddress

		opts := buildListenerOpts{
			env:            env,
			proxy:          node,
			proxyInstances: proxyInstances,
			bind:           listenAddress,
			port:           int(httpProxyPort),
			filterChainOpts: []*filterChainOpts{{
				httpOpts: &httpListenerOpts{
					rds:              RDSHttpProxy,
					useRemoteAddress: useRemoteAddress,
					direction:        traceOperation,
					connectionManager: &http_conn.HttpConnectionManager{
						HttpProtocolOptions: &core.Http1ProtocolOptions{
							AllowAbsoluteUrl: proto.BoolTrue,
						},
					},
				},
			}},
			bindToPort:      true,
			skipUserFilters: true,
		}
		l := buildListener(opts)
		// TODO: plugins for HTTP_PROXY mode, envoyfilter needs another listener match for SIDECAR_HTTP_PROXY
		// there is no mixer for http_proxy
		mutable := &plugin.MutableObjects{
			Listener:     l,
			FilterChains: []plugin.FilterChain{{}},
		}
		pluginParams := &plugin.InputParams{
			ListenerProtocol: plugin.ListenerProtocolHTTP,
			ListenerCategory: networking.EnvoyFilter_ListenerMatch_SIDECAR_OUTBOUND,
			Env:              env,
			Node:             node,
			ProxyInstances:   proxyInstances,
			Push:             push,
		}
		if err := buildCompleteFilterChain(pluginParams, mutable, opts); err != nil {
			log.Warna("buildSidecarListeners ", err.Error())
		} else {
			listeners = append(listeners, l)
		}
		// TODO: need inbound listeners in HTTP_PROXY case, with dedicated ingress listener.
	}

	return listeners, nil
}

// buildSidecarInboundListeners creates listeners for the server-side (inbound)
// configuration for co-located service proxyInstances.
func (configgen *ConfigGeneratorImpl) buildSidecarInboundListeners(env *model.Environment, node *model.Proxy, push *model.PushContext,
	proxyInstances []*model.ServiceInstance) []*xdsapi.Listener {

	var listeners []*xdsapi.Listener
	listenerMap := make(map[string]*inboundListenerEntry)

	// If the user specifies a Sidecar CRD with an inbound listener, only construct that listener
	// and not the ones from the proxyInstances
	var proxyLabels model.LabelsCollection
	for _, w := range proxyInstances {
		proxyLabels = append(proxyLabels, w.Labels)
	}

	sidecarScope := node.SidecarScope
	noneMode := node.GetInterceptionMode() == model.InterceptionNone

	if sidecarScope == nil || !sidecarScope.HasCustomIngressListeners {
		// There is no user supplied sidecarScope for this namespace
		// Construct inbound listeners in the usual way by looking at the ports of the service instances
		// attached to the proxy
		// We should not create inbound listeners in NONE mode based on the service instances
		// Doing so will prevent the workloads from starting as they would be listening on the same port
		// Users are required to provide the sidecar config to define the inbound listeners
		if node.GetInterceptionMode() == model.InterceptionNone {
			return nil
		}

		// inbound connections/requests are redirected to the endpoint address but appear to be sent
		// to the service address.
		for _, instance := range proxyInstances {
			endpoint := instance.Endpoint
			bindToPort := false
			bind := endpoint.Address

			// Local service instances can be accessed through one of three
			// addresses: localhost, endpoint IP, and service
			// VIP. Localhost bypasses the proxy and doesn't need any TCP
			// route config. Endpoint IP is handled below and Service IP is handled
			// by outbound routes.
			// Traffic sent to our service VIP is redirected by remote
			// services' kubeproxy to our specific endpoint IP.
			listenerOpts := buildListenerOpts{
				env:            env,
				proxy:          node,
				proxyInstances: proxyInstances,
				proxyLabels:    proxyLabels,
				bind:           bind,
				port:           endpoint.Port,
				bindToPort:     bindToPort,
			}

			pluginParams := &plugin.InputParams{
				ListenerProtocol: plugin.ModelProtocolToListenerProtocol(endpoint.ServicePort.Protocol),
				ListenerCategory: networking.EnvoyFilter_ListenerMatch_SIDECAR_INBOUND,
				Env:              env,
				Node:             node,
				ProxyInstances:   proxyInstances,
				ServiceInstance:  instance,
				Port:             endpoint.ServicePort,
				Push:             push,
				Bind:             bind,
			}

			if l := configgen.buildSidecarInboundListenerForPortOrUDS(listenerOpts, pluginParams, listenerMap); l != nil {
				listeners = append(listeners, l)
			}
		}

	} else {
		rule := sidecarScope.Config.Spec.(*networking.Sidecar)
		for _, ingressListener := range rule.Ingress {
			// determine the bindToPort setting for listeners
			bindToPort := false
			if noneMode {
				// dont care what the listener's capture mode setting is. The proxy does not use iptables
				bindToPort = true
			} else {
				// proxy uses iptables redirect or tproxy. IF mode is not set
				// for older proxies, it defaults to iptables redirect.  If the
				// listener's capture mode specifies NONE, then the proxy wants
				// this listener alone to be on a physical port. If the
				// listener's capture mode is default, then its same as
				// iptables i.e. bindToPort is false.
				if ingressListener.CaptureMode == networking.CaptureMode_NONE {
					bindToPort = true
				}
			}

			listenPort := &model.Port{
				Port:     int(ingressListener.Port.Number),
				Protocol: model.ParseProtocol(ingressListener.Port.Protocol),
				Name:     ingressListener.Port.Name,
			}

			// if app doesn't have a declared ServicePort, but a sidecar ingress is defined - we can't generate a listener
			// for that port since we don't know what policies or configs apply to it ( many are based on service matching).
			// Sidecar doesn't include all the info needed to configure a port.
			instance := configgen.findServiceInstanceForIngressListener(proxyInstances, ingressListener)

			if instance == nil {
				// We didn't find a matching service instance. Skip this ingress listener
				continue
			}

			bind := ingressListener.Bind
			// if bindToPort is true, we set the bind address if empty to 0.0.0.0 - this is an inbound port.
			if len(bind) == 0 && bindToPort {
				bind = WildcardAddress
			} else if len(bind) == 0 {
				// auto infer the IP from the proxyInstances
				// We assume all endpoints in the proxy instances have the same IP
				// as they should all be pointing to the same network endpoint
				bind = instance.Endpoint.Address
			}

			listenerOpts := buildListenerOpts{
				env:            env,
				proxy:          node,
				proxyInstances: proxyInstances,
				proxyLabels:    proxyLabels,
				bind:           bind,
				port:           listenPort.Port,
				bindToPort:     bindToPort,
			}

			// Update the values here so that the plugins use the right ports
			// uds values
			// TODO: all plugins need to be updated to account for the fact that
			// the port may be 0 but bind may have a UDS value
			// Inboundroute will be different for
			instance.Endpoint.Address = bind
			instance.Endpoint.ServicePort = listenPort
			// TODO: this should be parsed from the defaultEndpoint field in the ingressListener
			instance.Endpoint.Port = listenPort.Port

			pluginParams := &plugin.InputParams{
				ListenerProtocol: plugin.ModelProtocolToListenerProtocol(listenPort.Protocol),
				ListenerCategory: networking.EnvoyFilter_ListenerMatch_SIDECAR_INBOUND,
				Env:              env,
				Node:             node,
				ProxyInstances:   proxyInstances,
				ServiceInstance:  instance,
				Port:             listenPort,
				Push:             push,
				Bind:             bind,
			}

			if l := configgen.buildSidecarInboundListenerForPortOrUDS(listenerOpts, pluginParams, listenerMap); l != nil {
				listeners = append(listeners, l)
			}
		}
	}

	return listeners
}

// buildSidecarInboundListenerForPortOrUDS creates a single listener on the server-side (inbound)
// for a given port or unix domain socket
func (configgen *ConfigGeneratorImpl) buildSidecarInboundListenerForPortOrUDS(listenerOpts buildListenerOpts,
	pluginParams *plugin.InputParams, listenerMap map[string]*inboundListenerEntry) *xdsapi.Listener {

	// Local service instances can be accessed through one of four addresses:
	// unix domain socket, localhost, endpoint IP, and service
	// VIP. Localhost bypasses the proxy and doesn't need any TCP
	// route config. Endpoint IP is handled below and Service IP is handled
	// by outbound routes. Traffic sent to our service VIP is redirected by
	// remote services' kubeproxy to our specific endpoint IP.
	listenerMapKey := fmt.Sprintf("%s:%d", listenerOpts.bind, pluginParams.Port.Port)

	if old, exists := listenerMap[listenerMapKey]; exists {
		// For sidecar specified listeners, the caller is expected to supply a dummy service instance
		// with the right port and a hostname constructed from the sidecar config's name+namespace
		pluginParams.Push.Add(model.ProxyStatusConflictInboundListener, pluginParams.Node.ID, pluginParams.Node,
			fmt.Sprintf("Conflicting inbound listener:%s. existing: %s, incoming: %s", listenerMapKey,
				old.instanceHostname, pluginParams.ServiceInstance.Service.Hostname))

		// Skip building listener for the same ip port
		return nil
	}

	allChains := []plugin.FilterChain{}
	var httpOpts *httpListenerOpts
	var tcpNetworkFilters []listener.Filter

	switch pluginParams.ListenerProtocol {
	case plugin.ListenerProtocolHTTP:
		httpOpts = &httpListenerOpts{
			routeConfig: configgen.buildSidecarInboundHTTPRouteConfig(pluginParams.Env, pluginParams.Node,
				pluginParams.Push, pluginParams.ServiceInstance),
			rds:              "", // no RDS for inbound traffic
			useRemoteAddress: false,
			direction:        http_conn.INGRESS,
			connectionManager: &http_conn.HttpConnectionManager{
				// Append and forward client cert to backend.
				ForwardClientCertDetails: http_conn.APPEND_FORWARD,
				SetCurrentClientCertDetails: &http_conn.HttpConnectionManager_SetCurrentClientCertDetails{
					Subject: &google_protobuf.BoolValue{Value: true},
					Uri:     true,
					Dns:     true,
				},
				ServerName: EnvoyServerName,
			},
		}
		// See https://github.com/grpc/grpc-web/tree/master/net/grpc/gateway/examples/helloworld#configure-the-proxy
		if pluginParams.ServiceInstance.Endpoint.ServicePort.Protocol.IsHTTP2() {
			httpOpts.connectionManager.Http2ProtocolOptions = &core.Http2ProtocolOptions{}
			if pluginParams.ServiceInstance.Endpoint.ServicePort.Protocol == model.ProtocolGRPCWeb {
				httpOpts.addGRPCWebFilter = true
			}
		}

	case plugin.ListenerProtocolTCP:
		tcpNetworkFilters = buildInboundNetworkFilters(pluginParams.Env, pluginParams.Node, pluginParams.ServiceInstance)

	default:
		log.Warnf("Unsupported inbound protocol %v for port %#v", pluginParams.ListenerProtocol,
			pluginParams.ServiceInstance.Endpoint.ServicePort)
		return nil
	}

	for _, p := range configgen.Plugins {
		chains := p.OnInboundFilterChains(pluginParams)
		if len(chains) == 0 {
			continue
		}
		if len(allChains) != 0 {
			log.Warnf("Found two plugin setups inbound filter chains for listeners, FilterChainMatch may not work as intended!")
		}
		allChains = append(allChains, chains...)
	}
	// Construct the default filter chain.
	if len(allChains) == 0 {
		log.Infof("Use default filter chain for %v", pluginParams.ServiceInstance.Endpoint)
		// add one empty entry to the list so we generate a default listener below
		allChains = []plugin.FilterChain{{}}
	}
	for _, chain := range allChains {
		listenerOpts.filterChainOpts = append(listenerOpts.filterChainOpts, &filterChainOpts{
			httpOpts:        httpOpts,
			networkFilters:  tcpNetworkFilters,
			tlsContext:      chain.TLSContext,
			match:           chain.FilterChainMatch,
			listenerFilters: chain.ListenerFilters,
		})
	}

	// call plugins
	l := buildListener(listenerOpts)
	mutable := &plugin.MutableObjects{
		Listener:     l,
		FilterChains: make([]plugin.FilterChain, len(l.FilterChains)),
	}
	for _, p := range configgen.Plugins {
		if err := p.OnInboundListener(pluginParams, mutable); err != nil {
			log.Warn(err.Error())
		}
	}
	// Filters are serialized one time into an opaque struct once we have the complete list.
	if err := buildCompleteFilterChain(pluginParams, mutable, listenerOpts); err != nil {
		log.Warna("buildSidecarInboundListeners ", err.Error())
		return nil
	}

	listenerMap[listenerMapKey] = &inboundListenerEntry{
		bind:             listenerOpts.bind,
		instanceHostname: pluginParams.ServiceInstance.Service.Hostname,
	}
	return mutable.Listener
}

type inboundListenerEntry struct {
	bind             string
	instanceHostname model.Hostname // could be empty if generated via Sidecar CRD
}

type outboundListenerEntry struct {
	services    []*model.Service
	servicePort *model.Port
	bind        string
	listener    *xdsapi.Listener
	locked      bool
}

func protocolName(p model.Protocol) string {
	switch plugin.ModelProtocolToListenerProtocol(p) {
	case plugin.ListenerProtocolHTTP:
		return "HTTP"
	case plugin.ListenerProtocolTCP:
		return "TCP"
	default:
		return "UNKNOWN"
	}
}

type outboundListenerConflict struct {
	metric          *model.PushMetric
	node            *model.Proxy
	listenerName    string
	currentProtocol model.Protocol
	currentServices []*model.Service
	newHostname     model.Hostname
	newProtocol     model.Protocol
}

func (c outboundListenerConflict) addMetric(push *model.PushContext) {
	currentHostnames := make([]string, len(c.currentServices))
	for i, s := range c.currentServices {
		currentHostnames[i] = string(s.Hostname)
	}
	concatHostnames := strings.Join(currentHostnames, ",")
	push.Add(c.metric,
		c.listenerName,
		c.node,
		fmt.Sprintf("Listener=%s Accepted%s=%s Rejected%s=%s %sServices=%d",
			c.listenerName,
			protocolName(c.currentProtocol),
			concatHostnames,
			protocolName(c.newProtocol),
			c.newHostname,
			protocolName(c.currentProtocol),
			len(c.currentServices)))
}

// buildSidecarOutboundListeners generates http and tcp listeners for
// outbound connections from the proxy based on the sidecar scope associated with the proxy.
// TODO(github.com/istio/pilot/issues/237)
//
// Sharing tcp_proxy and http_connection_manager filters on the same port for
// different destination services doesn't work with Envoy (yet). When the
// tcp_proxy filter's route matching fails for the http service the connection
// is closed without falling back to the http_connection_manager.
//
// Temporary workaround is to add a listener for each service IP that requires
// TCP routing
//
// Connections to the ports of non-load balanced services are directed to
// the connection's original destination. This avoids costly queries of instance
// IPs and ports, but requires that ports of non-load balanced service be unique.
func (configgen *ConfigGeneratorImpl) buildSidecarOutboundListeners(env *model.Environment, node *model.Proxy,
	push *model.PushContext, proxyInstances []*model.ServiceInstance) []*xdsapi.Listener {

	var proxyLabels model.LabelsCollection
	for _, w := range proxyInstances {
		proxyLabels = append(proxyLabels, w.Labels)
	}

	sidecarScope := node.SidecarScope
	noneMode := node.GetInterceptionMode() == model.InterceptionNone

	var tcpListeners, httpListeners []*xdsapi.Listener
	// For conflict resolution
	listenerMap := make(map[string]*outboundListenerEntry)

	if sidecarScope == nil || sidecarScope.Config == nil {
		// this namespace has no sidecar scope. Construct listeners in the old way
		services := push.Services(node)
		meshGateway := map[string]bool{model.IstioMeshGateway: true}
		virtualServices := push.VirtualServices(node, meshGateway)

		for _, service := range services {
			for _, servicePort := range service.Ports {

				listenerOpts := buildListenerOpts{
					env:            env,
					proxy:          node,
					proxyInstances: proxyInstances,
					proxyLabels:    proxyLabels,
					port:           servicePort.Port,
					bind:           "",
					bindToPort:     false,
				}

				pluginParams := &plugin.InputParams{
					ListenerProtocol: plugin.ModelProtocolToListenerProtocol(servicePort.Protocol),
					ListenerCategory: networking.EnvoyFilter_ListenerMatch_SIDECAR_OUTBOUND,
					Env:              env,
					Node:             node,
					ProxyInstances:   proxyInstances,
					Push:             push,
					Bind:             "",
					Port:             servicePort,
					Service:          service,
				}

				configgen.buildSidecarOutboundListenerForPortOrUDS(listenerOpts, pluginParams, listenerMap, virtualServices)
			}
		}
	} else {
		// The sidecarConfig if provided could filter the list of
		// services/virtual services that we need to process. It could also
		// define one or more listeners with specific ports. Once we generate
		// listeners for these user specified ports, we will auto generate
		// configs for other ports if and only if the sidecarConfig has an
		// egressListener on wildcard port.
		//
		// Validation will ensure that we have utmost one wildcard egress listener
		// occurring in the end

		// Add listeners based on the config in the sidecar.EgressListeners if
		// no Sidecar CRD is provided for this config namespace,
		// push.SidecarScope will generate a default catch all egress listener.
		for _, egressListener := range sidecarScope.EgressListeners {

			services := egressListener.Services()
			virtualServices := egressListener.VirtualServices()

			// determine the bindToPort setting for listeners
			bindToPort := false
			if noneMode {
				// dont care what the listener's capture mode setting is. The proxy does not use iptables
				bindToPort = true
			} else {
				// proxy uses iptables redirect or tproxy. IF mode is not set
				// for older proxies, it defaults to iptables redirect.  If the
				// listener's capture mode specifies NONE, then the proxy wants
				// this listener alone to be on a physical port. If the
				// listener's capture mode is default, then its same as
				// iptables i.e. bindToPort is false.
				if egressListener.IstioListener != nil &&
					egressListener.IstioListener.CaptureMode == networking.CaptureMode_NONE {
					bindToPort = true
				}
			}

			if egressListener.IstioListener != nil &&
				egressListener.IstioListener.Port != nil {
				// We have a non catch all listener on some user specified port
				// The user specified port may or may not match a service port.
				// If it does not match any service port, then we expect the
				// user to provide a virtualService that will route to a proper
				// Service. This is the reason why we can't reuse the big
				// forloop logic below as it iterates over all services and
				// their service ports.

				listenPort := &model.Port{
					Port:     int(egressListener.IstioListener.Port.Number),
					Protocol: model.ParseProtocol(egressListener.IstioListener.Port.Protocol),
					Name:     egressListener.IstioListener.Port.Name,
				}

				// If capture mode is NONE i.e. bindToPort is true, we will only bind to
				// loopback IP. If captureMode is not NONE, i.e. bindToPort is false, then
				// we will bind to user specified IP (if any) or to 0.0.0.0
				// We cannot auto infer bind IPs here from the imported services as the user could specify
				// some random port and import 100s of multi-port services. Our behavior for HTTP is that
				// when the user explicitly specifies a port, we establish a HTTP proxy on that port for
				// the imported services. For TCP, the user would have to specify a virtualService for the
				// imported Service, mapping from the listenPort to some specific service port
				bind := ""
				if bindToPort {
					bind = LocalhostAddress
				} else {
					bind = egressListener.IstioListener.Bind
					if len(bind) == 0 {
						bind = WildcardAddress
					}
				}

				listenerOpts := buildListenerOpts{
					env:            env,
					proxy:          node,
					proxyInstances: proxyInstances,
					proxyLabels:    proxyLabels,
					bind:           bind,
					port:           listenPort.Port,
					bindToPort:     bindToPort,
				}

				pluginParams := &plugin.InputParams{
					ListenerProtocol: plugin.ModelProtocolToListenerProtocol(listenPort.Protocol),
					ListenerCategory: networking.EnvoyFilter_ListenerMatch_SIDECAR_OUTBOUND,
					Env:              env,
					Node:             node,
					ProxyInstances:   proxyInstances,
					Push:             push,
					Bind:             bind,
					Port:             listenPort,
				}

				configgen.buildSidecarOutboundListenerForPortOrUDS(listenerOpts, pluginParams, listenerMap, virtualServices)

			} else {
				// This is a catch all egress listener with no port. This
				// should be the last egress listener in the sidecar
				// Scope. Construct a listener for each service and service
				// port, if and only if this port was not specified in any of
				// the preceding listeners from the sidecarScope. This allows
				// users to specify a trimmed set of services for one or more
				// listeners and then add a catch all egress listener for all
				// other ports. Doing so allows people to restrict the set of
				// services exposed on one or more listeners, and avoid hard
				// port conflicts like tcp taking over http or http taking over
				// tcp, or simply specify that of all the listeners that Istio
				// generates, the user would like to have only specific sets of
				// services exposed on a particular listener.
				//
				// To ensure that we do not add anything to listeners we have
				// already generated, run through the outboundListenerEntry map and set
				// the locked bit to true.
				// buildSidecarOutboundListenerForPortOrUDS will not add/merge
				// any HTTP/TCP listener if there is already a outboundListenerEntry
				// with locked bit set to true
				for _, e := range listenerMap {
					e.locked = true
				}

				bind := ""
				if bindToPort {
					bind = LocalhostAddress
				}
				for _, service := range services {
					for _, servicePort := range service.Ports {
						// check if this node is capable of starting a listener on this service port
						// if bindToPort is true. Else Envoy will crash
						if !validatePort(node, servicePort.Port, bindToPort) {
							continue
						}

						listenerOpts := buildListenerOpts{
							env:            env,
							proxy:          node,
							proxyInstances: proxyInstances,
							proxyLabels:    proxyLabels,
							port:           servicePort.Port,
							bind:           bind,
							bindToPort:     bindToPort,
						}

						pluginParams := &plugin.InputParams{
							ListenerProtocol: plugin.ModelProtocolToListenerProtocol(servicePort.Protocol),
							ListenerCategory: networking.EnvoyFilter_ListenerMatch_SIDECAR_OUTBOUND,
							Env:              env,
							Node:             node,
							ProxyInstances:   proxyInstances,
							Push:             push,
							Bind:             bind,
							Port:             servicePort,
							Service:          service,
						}

						configgen.buildSidecarOutboundListenerForPortOrUDS(listenerOpts, pluginParams, listenerMap, virtualServices)
					}
				}
			}
		}
	}
	// Now validate all the listeners. Collate the tcp listeners first and then the HTTP listeners
	// TODO: This is going to be bad for caching as the order of listeners in tcpListeners or httpListeners is not
	// guaranteed.
	for name, l := range listenerMap {
		if err := l.listener.Validate(); err != nil {
			log.Warnf("buildSidecarOutboundListeners: error validating listener %s (type %v): %v", name, l.servicePort.Protocol, err)
			invalidOutboundListeners.Add(1)
			continue
		}
		if l.servicePort.Protocol.IsTCP() {
			tcpListeners = append(tcpListeners, l.listener)
		} else {
			httpListeners = append(httpListeners, l.listener)
		}
	}

	return append(tcpListeners, httpListeners...)
}

// validatePort checks if the sidecar proxy is capable of listening on a
// given port in a particular bind mode for a given UID. Sidecars not running
// as root wont be able to listen on ports <1024 when using bindToPort = true
func validatePort(node *model.Proxy, i int, bindToPort bool) bool {
	if !bindToPort {
		return true // all good, iptables doesn't care
	}
<<<<<<< HEAD
	if i >= 1024 {
=======

	if i > 1024 {
>>>>>>> b454352a
		return true
	}

	proxyProcessUID := node.Metadata[model.NodeMetadataSidecarUID]
	if proxyProcessUID == "0" {
		return true
	}

	return false
}

// buildSidecarOutboundListenerForPortOrUDS builds a single listener and
// adds it to the listenerMap provided by the caller.  Listeners are added
// if one doesn't already exist. HTTP listeners on same port are ignored
// (as vhosts are shipped through RDS).  TCP listeners on same port are
// allowed only if they have different CIDR matches.
func (configgen *ConfigGeneratorImpl) buildSidecarOutboundListenerForPortOrUDS(listenerOpts buildListenerOpts,
	pluginParams *plugin.InputParams, listenerMap map[string]*outboundListenerEntry, virtualServices []model.Config) {

	var destinationIPAddress string
	var listenerMapKey string
	var currentListenerEntry *outboundListenerEntry

	switch pluginParams.ListenerProtocol {
	case plugin.ListenerProtocolHTTP:
		// first identify the bind if its not set. Then construct the key
		// used to lookup the listener in the conflict map.
		if len(listenerOpts.bind) == 0 { // no user specified bind. Use 0.0.0.0:Port
			listenerOpts.bind = WildcardAddress
		}
		listenerMapKey = fmt.Sprintf("%s:%d", listenerOpts.bind, pluginParams.Port.Port)

		var exists bool

		// Have we already generated a listener for this Port based on user
		// specified listener ports? if so, we should not add any more HTTP
		// services to the port. The user could have specified a sidecar
		// resource with one or more explicit ports and then added a catch
		// all listener, implying add all other ports as usual. When we are
		// iterating through the services for a catchAll egress listener,
		// the caller would have set the locked bit for each listener Entry
		// in the map.
		//
		// Check if this HTTP listener conflicts with an existing TCP
		// listener. We could have listener conflicts occur on unix domain
		// sockets, or on IP binds. Specifically, its common to see
		// conflicts on binds for wildcard address when a service has NONE
		// resolution type, since we collapse all HTTP listeners into a
		// single 0.0.0.0:port listener and use vhosts to distinguish
		// individual http services in that port
		if currentListenerEntry, exists = listenerMap[listenerMapKey]; exists {
			// NOTE: This is not a conflict. This is simply filtering the
			// services for a given listener explicitly.
			if currentListenerEntry.locked {
				return
			}
			if pluginParams.Service != nil {
				if !currentListenerEntry.servicePort.Protocol.IsHTTP() {
					outboundListenerConflict{
						metric:          model.ProxyStatusConflictOutboundListenerTCPOverHTTP,
						node:            pluginParams.Node,
						listenerName:    listenerMapKey,
						currentServices: currentListenerEntry.services,
						currentProtocol: currentListenerEntry.servicePort.Protocol,
						newHostname:     pluginParams.Service.Hostname,
						newProtocol:     pluginParams.Port.Protocol,
					}.addMetric(pluginParams.Push)
				}

				// Skip building listener for the same http port
				currentListenerEntry.services = append(currentListenerEntry.services, pluginParams.Service)
			}
			return
		}

		// No conflicts. Add a http filter chain option to the listenerOpts
		var rdsName string
		if pluginParams.Port.Port == 0 {
			rdsName = listenerOpts.bind // use the UDS as a rds name
		} else {
			rdsName = fmt.Sprintf("%d", pluginParams.Port.Port)
		}
		listenerOpts.filterChainOpts = []*filterChainOpts{{
			httpOpts: &httpListenerOpts{
				useRemoteAddress: false,
				direction:        http_conn.EGRESS,
				rds:              rdsName,
			},
		}}

	case plugin.ListenerProtocolTCP:
		// first identify the bind if its not set. Then construct the key
		// used to lookup the listener in the conflict map.

		// Determine the listener address if bind is empty
		// we listen on the service VIP if and only
		// if the address is an IP address. If its a CIDR, we listen on
		// 0.0.0.0, and setup a filter chain match for the CIDR range.
		// As a small optimization, CIDRs with /32 prefix will be converted
		// into listener address so that there is a dedicated listener for this
		// ip:port. This will reduce the impact of a listener reload

		if len(listenerOpts.bind) == 0 {
			svcListenAddress := pluginParams.Service.GetServiceAddressForProxy(pluginParams.Node)
			// We should never get an empty address.
			// This is a safety guard, in case some platform adapter isn't doing things
			// properly
			if len(svcListenAddress) > 0 {
				if !strings.Contains(svcListenAddress, "/") {
					listenerOpts.bind = svcListenAddress
				} else {
					// Address is a CIDR. Fall back to 0.0.0.0 and
					// filter chain match
					destinationIPAddress = svcListenAddress
					listenerOpts.bind = WildcardAddress
				}
			}
		}

		// could be a unix domain socket or an IP bind
		listenerMapKey = fmt.Sprintf("%s:%d", listenerOpts.bind, pluginParams.Port.Port)

		var exists bool

		// Have we already generated a listener for this Port based on user
		// specified listener ports? if so, we should not add any more
		// services to the port. The user could have specified a sidecar
		// resource with one or more explicit ports and then added a catch
		// all listener, implying add all other ports as usual. When we are
		// iterating through the services for a catchAll egress listener,
		// the caller would have set the locked bit for each listener Entry
		// in the map.
		//
		// Check if this TCP listener conflicts with an existing HTTP listener
		if currentListenerEntry, exists = listenerMap[listenerMapKey]; exists {
			// NOTE: This is not a conflict. This is simply filtering the
			// services for a given listener explicitly.
			if currentListenerEntry.locked {
				return
			}
			// Check for port collisions between TCP/TLS and HTTP. If
			// configured correctly, TCP/TLS ports may not collide. We'll
			// need to do additional work to find out if there is a
			// collision within TCP/TLS.
			if !currentListenerEntry.servicePort.Protocol.IsTCP() {
				// NOTE: While pluginParams.Service can be nil,
				// this code cannot be reached if Service is nil because a pluginParams.Service can be nil only
				// for user defined Egress listeners with ports. And these should occur in the API before
				// the wildcard egress listener. the check for the "locked" bit will eliminate the collision.
				// User is also not allowed to add duplicate ports in the egress listener
				var newHostname model.Hostname
				if pluginParams.Service != nil {
					newHostname = pluginParams.Service.Hostname
				} else {
					// user defined outbound listener via sidecar API
					newHostname = "sidecar-config-egress-http-listener"
				}

				outboundListenerConflict{
					metric:          model.ProxyStatusConflictOutboundListenerHTTPOverTCP,
					node:            pluginParams.Node,
					listenerName:    listenerMapKey,
					currentServices: currentListenerEntry.services,
					currentProtocol: currentListenerEntry.servicePort.Protocol,
					newHostname:     newHostname,
					newProtocol:     pluginParams.Port.Protocol,
				}.addMetric(pluginParams.Push)
				return
			}

			// We have a collision with another TCP port. This can happen
			// for headless services, or non-k8s services that do not have
			// a VIP, or when we have two binds on a unix domain socket or
			// on same IP.  Unfortunately we won't know if this is a real
			// conflict or not until we process the VirtualServices, etc.
			// The conflict resolution is done later in this code
		}

		meshGateway := map[string]bool{model.IstioMeshGateway: true}
		listenerOpts.filterChainOpts = buildSidecarOutboundTCPTLSFilterChainOpts(pluginParams.Env, pluginParams.Node,
			pluginParams.Push, virtualServices,
			destinationIPAddress, pluginParams.Service,
			pluginParams.Port, listenerOpts.proxyLabels, meshGateway)
	default:
		// UDP or other protocols: no need to log, it's too noisy
		return
	}

	// Lets build the new listener with the filter chains. In the end, we will
	// merge the filter chains with any existing listener on the same port/bind point
	l := buildListener(listenerOpts)
	mutable := &plugin.MutableObjects{
		Listener:     l,
		FilterChains: make([]plugin.FilterChain, len(l.FilterChains)),
	}

	for _, p := range configgen.Plugins {
		if err := p.OnOutboundListener(pluginParams, mutable); err != nil {
			log.Warn(err.Error())
		}
	}

	// Filters are serialized one time into an opaque struct once we have the complete list.
	if err := buildCompleteFilterChain(pluginParams, mutable, listenerOpts); err != nil {
		log.Warna("buildSidecarOutboundListeners: ", err.Error())
		return
	}

	// TODO(rshriram) merge multiple identical filter chains with just a single destination CIDR based
	// filter chain match, into a single filter chain and array of destinationcidr matches

	// We checked TCP over HTTP, and HTTP over TCP conflicts above.
	// The code below checks for TCP over TCP conflicts and merges listeners
	if currentListenerEntry != nil {
		// merge the newly built listener with the existing listener
		// if and only if the filter chains have distinct conditions
		// Extract the current filter chain matches
		// For every new filter chain match being added, check if any previous match is same
		// if so, skip adding this filter chain with a warning
		// This is very unoptimized.
		newFilterChains := make([]listener.FilterChain, 0,
			len(currentListenerEntry.listener.FilterChains)+len(mutable.Listener.FilterChains))
		newFilterChains = append(newFilterChains, currentListenerEntry.listener.FilterChains...)

		for _, incomingFilterChain := range mutable.Listener.FilterChains {
			conflictFound := false

		compareWithExisting:
			for _, existingFilterChain := range currentListenerEntry.listener.FilterChains {
				if existingFilterChain.FilterChainMatch == nil {
					// This is a catch all filter chain.
					// We can only merge with a non-catch all filter chain
					// Else mark it as conflict
					if incomingFilterChain.FilterChainMatch == nil {
						// NOTE: While pluginParams.Service can be nil,
						// this code cannot be reached if Service is nil because a pluginParams.Service can be nil only
						// for user defined Egress listeners with ports. And these should occur in the API before
						// the wildcard egress listener. the check for the "locked" bit will eliminate the collision.
						// User is also not allowed to add duplicate ports in the egress listener
						var newHostname model.Hostname
						if pluginParams.Service != nil {
							newHostname = pluginParams.Service.Hostname
						} else {
							// user defined outbound listener via sidecar API
							newHostname = "sidecar-config-egress-tcp-listener"
						}

						conflictFound = true
						outboundListenerConflict{
							metric:          model.ProxyStatusConflictOutboundListenerTCPOverTCP,
							node:            pluginParams.Node,
							listenerName:    listenerMapKey,
							currentServices: currentListenerEntry.services,
							currentProtocol: currentListenerEntry.servicePort.Protocol,
							newHostname:     newHostname,
							newProtocol:     pluginParams.Port.Protocol,
						}.addMetric(pluginParams.Push)
						break compareWithExisting
					} else {
						continue
					}
				}
				if incomingFilterChain.FilterChainMatch == nil {
					continue
				}

				// We have two non-catch all filter chains. Check for duplicates
				if reflect.DeepEqual(*existingFilterChain.FilterChainMatch, *incomingFilterChain.FilterChainMatch) {
					var newHostname model.Hostname
					if pluginParams.Service != nil {
						newHostname = pluginParams.Service.Hostname
					} else {
						// user defined outbound listener via sidecar API
						newHostname = "sidecar-config-egress-tcp-listener"
					}

					conflictFound = true
					outboundListenerConflict{
						metric:          model.ProxyStatusConflictOutboundListenerTCPOverTCP,
						node:            pluginParams.Node,
						listenerName:    listenerMapKey,
						currentServices: currentListenerEntry.services,
						currentProtocol: currentListenerEntry.servicePort.Protocol,
						newHostname:     newHostname,
						newProtocol:     pluginParams.Port.Protocol,
					}.addMetric(pluginParams.Push)
					break compareWithExisting
				}
			}

			if !conflictFound {
				// There is no conflict with any filter chain in the existing listener.
				// So append the new filter chains to the existing listener's filter chains
				newFilterChains = append(newFilterChains, incomingFilterChain)
				if pluginParams.Service != nil {
					lEntry := listenerMap[listenerMapKey]
					lEntry.services = append(lEntry.services, pluginParams.Service)
				}
			}
		}
		currentListenerEntry.listener.FilterChains = newFilterChains
	} else {
		listenerMap[listenerMapKey] = &outboundListenerEntry{
			services:    []*model.Service{pluginParams.Service},
			servicePort: pluginParams.Port,
			bind:        listenerOpts.bind,
			listener:    mutable.Listener,
		}
	}

	if log.DebugEnabled() && len(mutable.Listener.FilterChains) > 1 || currentListenerEntry != nil {
		var numChains int
		if currentListenerEntry != nil {
			numChains = len(currentListenerEntry.listener.FilterChains)
		} else {
			numChains = len(mutable.Listener.FilterChains)
		}
		log.Debugf("buildSidecarOutboundListeners: multiple filter chain listener %s with %d chains", mutable.Listener.Name, numChains)
	}
}

// Deprecated: To be removed from code in 1.2. Likely redudant prior to 1.1 and turned off
// when the Sidecar resource is explicitly used.
func (configgen *ConfigGeneratorImpl) generateManagementListeners(node *model.Proxy, noneMode bool,
	env *model.Environment, listeners []*xdsapi.Listener) []*xdsapi.Listener {
	// Do not generate any management port listeners if the user has specified a SidecarScope object
	// with ingress listeners. Specifying the ingress listener implies that the user wants
	// to only have those specific listeners and nothing else, in the inbound path.
	generateManagementListeners := true
	sidecarScope := node.SidecarScope
	if sidecarScope != nil && sidecarScope.HasCustomIngressListeners ||
		noneMode {
		generateManagementListeners = false
	}
	if generateManagementListeners {
		// Let ServiceDiscovery decide which IP and Port are used for management if
		// there are multiple IPs
		mgmtListeners := make([]*xdsapi.Listener, 0)
		for _, ip := range node.IPAddresses {
			managementPorts := env.ManagementPorts(ip)
			management := buildSidecarInboundMgmtListeners(node, env, managementPorts, ip)
			mgmtListeners = append(mgmtListeners, management...)
		}

		// If management listener port and service port are same, bad things happen
		// when running in kubernetes, as the probes stop responding. So, append
		// non overlapping listeners only.
		for i := range mgmtListeners {
			m := mgmtListeners[i]
			l := util.GetByAddress(listeners, m.Address.String())
			if l != nil {
				log.Warnf("Omitting listener for management address %s (%s) due to collision with service listener %s (%s)",
					m.Name, m.Address.String(), l.Name, l.Address.String())
				continue
			}
			listeners = append(listeners, m)
		}
	}
	return listeners
}

// Deprecated: buildSidecarInboundMgmtListeners creates inbound TCP only listeners for the management ports on
// server (inbound). Management port listeners are slightly different from standard Inbound listeners
// in that, they do not have mixer filters nor do they have inbound auth.
// N.B. If a given management port is same as the service instance's endpoint port
// the pod will fail to start in Kubernetes, because the mixer service tries to
// lookup the service associated with the Pod. Since the pod is yet to be started
// and hence not bound to the service), the service lookup fails causing the mixer
// to fail the health check call. This results in a vicious cycle, where kubernetes
// restarts the unhealthy pod after successive failed health checks, and the mixer
// continues to reject the health checks as there is no service associated with
// the pod.
// So, if a user wants to use kubernetes probes with Istio, she should ensure
// that the health check ports are distinct from the service ports.
func buildSidecarInboundMgmtListeners(node *model.Proxy, env *model.Environment, managementPorts model.PortList, managementIP string) []*xdsapi.Listener {
	listeners := make([]*xdsapi.Listener, 0, len(managementPorts))

	if managementIP == "" {
		managementIP = "127.0.0.1"
	}

	// NOTE: We should not generate inbound listeners when the proxy does not have any IPtables traffic capture
	// as it would interfere with the workloads listening on the same port
	if node.GetInterceptionMode() == model.InterceptionNone {
		return nil
	}

	// assumes that inbound connections/requests are sent to the endpoint address
	for _, mPort := range managementPorts {
		switch mPort.Protocol {
		case model.ProtocolHTTP, model.ProtocolHTTP2, model.ProtocolGRPC, model.ProtocolGRPCWeb, model.ProtocolTCP,
			model.ProtocolHTTPS, model.ProtocolTLS, model.ProtocolMongo, model.ProtocolRedis, model.ProtocolMySQL:

			instance := &model.ServiceInstance{
				Endpoint: model.NetworkEndpoint{
					Address:     managementIP,
					Port:        mPort.Port,
					ServicePort: mPort,
				},
				Service: &model.Service{
					Hostname: ManagementClusterHostname,
				},
			}
			listenerOpts := buildListenerOpts{
				bind: managementIP,
				port: mPort.Port,
				filterChainOpts: []*filterChainOpts{{
					networkFilters: buildInboundNetworkFilters(env, node, instance),
				}},
				// No user filters for the management unless we introduce new listener matches
				skipUserFilters: true,
			}
			l := buildListener(listenerOpts)
			mutable := &plugin.MutableObjects{
				Listener:     l,
				FilterChains: []plugin.FilterChain{{}},
			}
			pluginParams := &plugin.InputParams{
				ListenerProtocol: plugin.ListenerProtocolTCP,
				ListenerCategory: networking.EnvoyFilter_ListenerMatch_SIDECAR_OUTBOUND,
				Env:              env,
				Node:             node,
				Port:             mPort,
			}
			// TODO: should we call plugins for the admin port listeners too? We do everywhere else we construct listeners.
			if err := buildCompleteFilterChain(pluginParams, mutable, listenerOpts); err != nil {
				log.Warna("buildSidecarInboundMgmtListeners ", err.Error())
			} else {
				listeners = append(listeners, l)
			}
		default:
			log.Warnf("Unsupported inbound protocol %v for management port %#v",
				mPort.Protocol, mPort)
		}
	}

	return listeners
}

// httpListenerOpts are options for an HTTP listener
type httpListenerOpts struct {
	//nolint: maligned
	routeConfig      *xdsapi.RouteConfiguration
	rds              string
	useRemoteAddress bool
	direction        http_conn.HttpConnectionManager_Tracing_OperationName
	// If set, use this as a basis
	connectionManager *http_conn.HttpConnectionManager
	// stat prefix for the http connection manager
	// DO not set this field. Will be overridden by buildCompleteFilterChain
	statPrefix string
	// addGRPCWebFilter specifies whether the envoy.grpc_web HTTP filter
	// should be added.
	addGRPCWebFilter bool
}

// filterChainOpts describes a filter chain: a set of filters with the same TLS context
type filterChainOpts struct {
	sniHosts         []string
	destinationCIDRs []string
	metadata         *core.Metadata
	tlsContext       *auth.DownstreamTlsContext
	httpOpts         *httpListenerOpts
	match            *listener.FilterChainMatch
	listenerFilters  []listener.ListenerFilter
	networkFilters   []listener.Filter
}

// buildListenerOpts are the options required to build a Listener
type buildListenerOpts struct {
	// nolint: maligned
	env             *model.Environment
	proxy           *model.Proxy
	proxyInstances  []*model.ServiceInstance
	proxyLabels     model.LabelsCollection
	bind            string
	port            int
	bindToPort      bool
	filterChainOpts []*filterChainOpts
	skipUserFilters bool
}

func buildHTTPConnectionManager(node *model.Proxy, env *model.Environment, httpOpts *httpListenerOpts,
	httpFilters []*http_conn.HttpFilter) *http_conn.HttpConnectionManager {

	filters := make([]*http_conn.HttpFilter, len(httpFilters))
	copy(filters, httpFilters)

	if httpOpts.addGRPCWebFilter {
		filters = append(filters, &http_conn.HttpFilter{Name: xdsutil.GRPCWeb})
	}

	filters = append(filters,
		&http_conn.HttpFilter{Name: xdsutil.CORS},
		&http_conn.HttpFilter{Name: xdsutil.Fault},
		&http_conn.HttpFilter{Name: xdsutil.Router},
	)

	if httpOpts.connectionManager == nil {
		httpOpts.connectionManager = &http_conn.HttpConnectionManager{}
	}

	connectionManager := httpOpts.connectionManager
	connectionManager.CodecType = http_conn.AUTO
	connectionManager.AccessLog = []*accesslog.AccessLog{}
	connectionManager.HttpFilters = filters
	connectionManager.StatPrefix = httpOpts.statPrefix
	if httpOpts.useRemoteAddress {
		connectionManager.UseRemoteAddress = proto.BoolTrue
	} else {
		connectionManager.UseRemoteAddress = proto.BoolFalse
	}

	// Allow websocket upgrades
	websocketUpgrade := &http_conn.HttpConnectionManager_UpgradeConfig{UpgradeType: "websocket"}
	connectionManager.UpgradeConfigs = []*http_conn.HttpConnectionManager_UpgradeConfig{websocketUpgrade}
	notimeout := 0 * time.Second
	// Setting IdleTimeout to 0 seems to break most tests, causing
	// envoy to disconnect.
	// connectionManager.IdleTimeout = &notimeout
	connectionManager.StreamIdleTimeout = &notimeout

	if httpOpts.rds != "" {
		rds := &http_conn.HttpConnectionManager_Rds{
			Rds: &http_conn.Rds{
				ConfigSource: core.ConfigSource{
					ConfigSourceSpecifier: &core.ConfigSource_Ads{
						Ads: &core.AggregatedConfigSource{},
					},
				},
				RouteConfigName: httpOpts.rds,
			},
		}
		connectionManager.RouteSpecifier = rds
	} else {
		connectionManager.RouteSpecifier = &http_conn.HttpConnectionManager_RouteConfig{RouteConfig: httpOpts.routeConfig}
	}

	if env.Mesh.AccessLogFile != "" {
		fl := &fileaccesslog.FileAccessLog{
			Path: env.Mesh.AccessLogFile,
		}

		acc := &accesslog.AccessLog{
			Name: xdsutil.FileAccessLog,
		}

		if util.IsProxyVersionGE11(node) {
			buildAccessLog(fl, env)
			acc.ConfigType = &accesslog.AccessLog_TypedConfig{TypedConfig: util.MessageToAny(fl)}
		} else {
			acc.ConfigType = &accesslog.AccessLog_Config{Config: util.MessageToStruct(fl)}
		}

		connectionManager.AccessLog = []*accesslog.AccessLog{acc}
	}

	if env.Mesh.EnableTracing {
		tc := model.GetTraceConfig()
		connectionManager.Tracing = &http_conn.HttpConnectionManager_Tracing{
			OperationName: httpOpts.direction,
			ClientSampling: &envoy_type.Percent{
				Value: tc.ClientSampling,
			},
			RandomSampling: &envoy_type.Percent{
				Value: tc.RandomSampling,
			},
			OverallSampling: &envoy_type.Percent{
				Value: tc.OverallSampling,
			},
		}
		connectionManager.GenerateRequestId = proto.BoolTrue
	}

	return connectionManager
}

// buildListener builds and initializes a Listener proto based on the provided opts. It does not set any filters.
func buildListener(opts buildListenerOpts) *xdsapi.Listener {
	filterChains := make([]listener.FilterChain, 0, len(opts.filterChainOpts))
	listenerFiltersMap := make(map[string]bool)
	var listenerFilters []listener.ListenerFilter

	// add a TLS inspector if we need to detect ServerName or ALPN
	needTLSInspector := false
	for _, chain := range opts.filterChainOpts {
		needsALPN := chain.tlsContext != nil && chain.tlsContext.CommonTlsContext != nil && len(chain.tlsContext.CommonTlsContext.AlpnProtocols) > 0
		if len(chain.sniHosts) > 0 || needsALPN {
			needTLSInspector = true
			break
		}
	}
	if needTLSInspector {
		listenerFiltersMap[envoyListenerTLSInspector] = true
		listenerFilters = append(listenerFilters, listener.ListenerFilter{Name: envoyListenerTLSInspector})
	}

	for _, chain := range opts.filterChainOpts {
		for _, filter := range chain.listenerFilters {
			if _, exist := listenerFiltersMap[filter.Name]; !exist {
				listenerFiltersMap[filter.Name] = true
				listenerFilters = append(listenerFilters, filter)
			}
		}
		match := &listener.FilterChainMatch{}
		needMatch := false
		if chain.match != nil {
			needMatch = true
			match = chain.match
		}
		if len(chain.sniHosts) > 0 {
			sort.Strings(chain.sniHosts)
			fullWildcardFound := false
			for _, h := range chain.sniHosts {
				if h == "*" {
					fullWildcardFound = true
					// If we have a host with *, it effectively means match anything, i.e.
					// no SNI based matching for this host.
					break
				}
			}
			if !fullWildcardFound {
				match.ServerNames = chain.sniHosts
			}
		}
		if len(chain.destinationCIDRs) > 0 {
			sort.Strings(chain.destinationCIDRs)
			for _, d := range chain.destinationCIDRs {
				if len(d) == 0 {
					continue
				}
				cidr := util.ConvertAddressToCidr(d)
				if cidr != nil && cidr.AddressPrefix != model.UnspecifiedIP {
					match.PrefixRanges = append(match.PrefixRanges, cidr)
				}
			}
		}

		if !needMatch && reflect.DeepEqual(*match, listener.FilterChainMatch{}) {
			match = nil
		}
		filterChains = append(filterChains, listener.FilterChain{
			FilterChainMatch: match,
			TlsContext:       chain.tlsContext,
		})
	}

	var deprecatedV1 *xdsapi.Listener_DeprecatedV1
	if !opts.bindToPort {
		deprecatedV1 = &xdsapi.Listener_DeprecatedV1{
			BindToPort: proto.BoolFalse,
		}
	}

	return &xdsapi.Listener{
		// TODO: need to sanitize the opts.bind if its a UDS socket, as it could have colons, that envoy
		// doesn't like
		Name:            fmt.Sprintf("%s_%d", opts.bind, opts.port),
		Address:         util.BuildAddress(opts.bind, uint32(opts.port)),
		ListenerFilters: listenerFilters,
		FilterChains:    filterChains,
		DeprecatedV1:    deprecatedV1,
	}
}

// buildCompleteFilterChain adds the provided TCP and HTTP filters to the provided Listener and serializes them.
//
// TODO: should we change this from []plugins.FilterChains to [][]listener.Filter, [][]*http_conn.HttpFilter?
// TODO: given how tightly tied listener.FilterChains, opts.filterChainOpts, and mutable.FilterChains are to eachother
// we should encapsulate them some way to ensure they remain consistent (mainly that in each an index refers to the same
// chain)
func buildCompleteFilterChain(pluginParams *plugin.InputParams, mutable *plugin.MutableObjects, opts buildListenerOpts) error {
	if len(opts.filterChainOpts) == 0 {
		return fmt.Errorf("must have more than 0 chains in listener: %#v", mutable.Listener)
	}

	httpConnectionManagers := make([]*http_conn.HttpConnectionManager, len(mutable.FilterChains))
	for i, chain := range mutable.FilterChains {
		opt := opts.filterChainOpts[i]

		if len(chain.TCP) > 0 {
			mutable.Listener.FilterChains[i].Filters = append(mutable.Listener.FilterChains[i].Filters, chain.TCP...)
		}

		if len(opt.networkFilters) > 0 {
			mutable.Listener.FilterChains[i].Filters = append(mutable.Listener.FilterChains[i].Filters, opt.networkFilters...)
		}

		mutable.Listener.FilterChains[i].Metadata = opt.metadata
		log.Debugf("attached %d network filters to listener %q filter chain %d", len(chain.TCP)+len(opt.networkFilters), mutable.Listener.Name, i)

		if opt.httpOpts != nil {
			opt.httpOpts.statPrefix = mutable.Listener.Name
			httpConnectionManagers[i] = buildHTTPConnectionManager(pluginParams.Node, opts.env, opt.httpOpts, chain.HTTP)
			filter := listener.Filter{
				Name: xdsutil.HTTPConnectionManager,
			}
			if util.IsProxyVersionGE11(pluginParams.Node) {
				filter.ConfigType = &listener.Filter_TypedConfig{TypedConfig: util.MessageToAny(httpConnectionManagers[i])}
			} else {
				filter.ConfigType = &listener.Filter_Config{Config: util.MessageToStruct(httpConnectionManagers[i])}
			}
			mutable.Listener.FilterChains[i].Filters = append(mutable.Listener.FilterChains[i].Filters, filter)
			log.Debugf("attached HTTP filter with %d http_filter options to listener %q filter chain %d",
				len(httpConnectionManagers[i].HttpFilters), mutable.Listener.Name, i)
		}
	}

	if !opts.skipUserFilters {
		// NOTE: we have constructed the HTTP connection manager filter above and we are passing the whole filter chain
		// EnvoyFilter crd could choose to replace the HTTP ConnectionManager that we built or can choose to add
		// more filters to the HTTP filter chain. In the latter case, the insertUserFilters function will
		// overwrite the HTTP connection manager in the filter chain after inserting the new filters
		insertUserFilters(pluginParams, mutable.Listener, httpConnectionManagers)
	}

	return nil
}<|MERGE_RESOLUTION|>--- conflicted
+++ resolved
@@ -863,12 +863,7 @@
 	if !bindToPort {
 		return true // all good, iptables doesn't care
 	}
-<<<<<<< HEAD
 	if i >= 1024 {
-=======
-
-	if i > 1024 {
->>>>>>> b454352a
 		return true
 	}
 
